/// Filesystem logics
use std::cmp::{max, min};
use std::fs::File;
use std::io::Read;
use std::mem::size_of;
use std::path::Path;
use std::process::Stdio;
use std::time::{Duration, SystemTime, UNIX_EPOCH};
pub use disk_driver;
use anyhow::{anyhow, Result};
use disk_driver::{DiskDriver, DiskInfo, IOC_REQ_DEVICE_IO_SZ, IOC_REQ_DEVICE_SIZE, SeekType};
use execute::Execute;
use log::*;
use num::range_step;
// use macro_tools::*;

#[macro_use]
pub mod utils;
pub mod desc;
pub mod types;
pub mod mem;
pub mod fuse;

use utils::*;
use mem::*;
use desc::*;
use crate::{DEVICE_FILE, FORCE_FORMAT, MKFS_FORMAT, prv};

/// Data TTL, 1 second default
const TTL: Duration = Duration::from_secs(1);

<<<<<<< HEAD
pub struct RFS {
    pub driver: Box<dyn DiskDriver>,
=======
#[derive(Default, Clone)]
pub struct RFSBase {
>>>>>>> d7ea5bc3
    pub driver_info: DiskInfo,
    pub super_block: Ext2SuperBlockMem,
    pub group_desc_table: Vec<Ext2GroupDesc>,
    /// ext2 may has boot reserved 1 block prefix
    pub filesystem_first_block: usize,
    /// bitmap in memory
    pub bitmap_inode: Vec<u8>,
    pub bitmap_data: Vec<u8>,
    /// Root directory
    pub root_dir: Ext2INode,
}

impl RFSBase {
    #[allow(dead_code)]
    pub fn set(&mut self, d: Self) {
        self.driver_info = d.driver_info;
        self.super_block = d.super_block;
        self.group_desc_table = d.group_desc_table;
        self.filesystem_first_block = d.filesystem_first_block;
        self.bitmap_inode = d.bitmap_inode;
        self.bitmap_data = d.bitmap_data;
        self.root_dir = d.root_dir;
    }
}

// #[derive(ApplyMemType, Default)]
// #[ApplyMemTo(RFSBase)]
// #[ApplyMemType(T)]
pub struct RFS<T: DiskDriver> {
    pub driver: T,
    pub driver_info: DiskInfo,
    pub super_block: Ext2SuperBlockMem,
    pub group_desc_table: Vec<Ext2GroupDesc>,
    /// ext2 may has boot reserved 1 block prefix
    pub filesystem_first_block: usize,
    /// bitmap in memory
    pub bitmap_inode: Vec<u8>,
    pub bitmap_data: Vec<u8>,
    /// Root directory
    pub root_dir: Ext2INode,
}

impl<T: DiskDriver> Into<RFSBase> for RFS<T> {
    fn into(self) -> RFSBase {
        RFSBase {
            driver_info: self.driver_info,
            super_block: self.super_block,
            group_desc_table: self.group_desc_table,
            filesystem_first_block: self.filesystem_first_block,
            bitmap_inode: self.bitmap_inode,
            bitmap_data: self.bitmap_data,
            root_dir: self.root_dir,
        }
    }
}

impl<T: DiskDriver> RFS<T> {
    /// Create RFS object from selected DiskDriver
    #[allow(dead_code)]
    pub fn new(driver: T) -> Self {
        Self {
            driver,
            driver_info: Default::default(),
            super_block: Default::default(),
            group_desc_table: vec![],
            filesystem_first_block: 0,
            bitmap_inode: vec![],
            bitmap_data: vec![],
            root_dir: Default::default(),
        }
    }

    #[allow(dead_code)]
    pub fn from_base(that: RFSBase, driver: T) -> Self {
        Self {
            driver,
            driver_info: that.driver_info,
            super_block: that.super_block,
            group_desc_table: that.group_desc_table,
            filesystem_first_block: that.filesystem_first_block,
            bitmap_inode: that.bitmap_inode,
            bitmap_data: that.bitmap_data,
            root_dir: that.root_dir,
        }
    }

    /// Get disk unit, available after init
    fn disk_block_size(&self) -> usize { self.driver_info.consts.iounit_size as usize }

    /// Get disk sizs, available after init
    fn disk_size(&self) -> usize { self.driver_info.consts.layout_size as usize }

    /// Get filesystem block size, available after init
    pub fn block_size(&self) -> usize { (1 << self.super_block.s_log_block_size) * 0x400 as usize }

    pub fn get_driver(&mut self) -> &mut T {
        &mut self.driver
    }

    /// Read one disk block
    fn read_disk_block(&mut self, buf: &mut [u8]) -> Result<()> {
        assert_eq!(buf.len(), self.disk_block_size());
        let sz = self.disk_block_size();
<<<<<<< HEAD
        self.driver.ddriver_read(buf, sz)?;
=======
        self.get_driver().ddriver_read(buf, sz)?;
>>>>>>> d7ea5bc3
        Ok(())
    }

    /// Write one disk block
    fn write_disk_block(&mut self, buf: &[u8]) -> Result<()> {
        assert_eq!(buf.len(), self.disk_block_size());
        let sz = self.disk_block_size();
<<<<<<< HEAD
        self.driver.ddriver_write(buf, sz)?;
=======
        self.get_driver().ddriver_write(buf, sz)?;
>>>>>>> d7ea5bc3
        Ok(())
    }

    /// Read multi disk units from disk
    fn read_disk_blocks(&mut self, buf: &mut [u8], count: usize) -> Result<()> {
        let sz = self.disk_block_size();
        for i in 0..count { self.read_disk_block(&mut buf[(i * sz)..((i + 1) * sz)])? }
        Ok(())
    }

    /// Write multi disk units from disk
    fn write_disk_blocks(&mut self, buf: &[u8], count: usize) -> Result<()> {
        let sz = self.disk_block_size();
        for i in 0..count { self.write_disk_block(&buf[(i * sz)..((i + 1) * sz)])? }
        Ok(())
    }

    /// Seek disk cursor by bytes
    fn seek_disk_block(&mut self, index: usize) -> Result<()> {
        let sz = self.disk_block_size();
        // info!("DISK seek to {:x}", index * sz);
<<<<<<< HEAD
        let _n = self.driver.ddriver_seek((index * sz) as i64, SeekType::Set)?;
=======
        let _n = self.get_driver().ddriver_seek((index * sz) as i64, SeekType::Set)?;
>>>>>>> d7ea5bc3
        Ok(())
    }

    /// How many disk unit for one filesystem block.
    /// fs block size should larger than ont disk unit
    fn block_disk_ratio(&self) -> usize { self.block_size() / self.disk_block_size() }

    /// Seek disk by unit of fs block size
    pub fn seek_block(&mut self, index: usize) -> Result<()> {
        self.seek_disk_block(index * self.block_disk_ratio())
    }

    /// Read disk by one block
    pub fn read_block(&mut self, buf: &mut [u8]) -> Result<()> {
        self.read_disk_blocks(buf, self.block_disk_ratio())
    }

    /// Write disk by one block
    pub fn write_block(&mut self, buf: &[u8]) -> Result<()> {
        self.write_disk_blocks(buf, self.block_disk_ratio())
    }

    /// Read disk by multi-blocks
    #[allow(dead_code)]
    pub fn read_blocks(&mut self, buf: &mut [u8], count: usize) -> Result<()> {
        self.read_disk_blocks(buf, self.block_disk_ratio() * count)
    }

    /// Write disk by multi-blocks
    #[allow(dead_code)]
    pub fn write_blocks(&mut self, buf: &[u8], count: usize) -> Result<()> {
        self.write_disk_blocks(buf, self.block_disk_ratio() * count)
    }

    /// Create a Vec<u8> in block size
    pub fn create_block_vec(&mut self) -> Vec<u8> {
        [0 as u8].repeat(self.block_size())
    }

    /// Create a Vec<u8> in multi-blocks size
    #[allow(dead_code)]
    pub fn create_blocks_vec(&self, count: usize) -> Vec<u8> {
        [0 as u8].repeat(self.block_size() * count)
    }

    /// Get `Ext2GroupDesc`, available after init
    fn get_group_desc(&self) -> &Ext2GroupDesc {
        self.group_desc_table.get(0).unwrap()
    }

    /// Print basic fs info
    /// see: https://lostjeffle.bitcron.com/blog/MWeb/docs/media/15901301484642/15247422226670.jpg
    pub fn print_stats(&self) {
        info!("fs stats: {}", self.super_block.to_string());
        info!("fs layout:");
        println!("| BSIZE = {} B |", self.block_size());
        let mut block_layout: Vec<String> = vec![];
        block_layout.push("Boot(1)".to_string());
        block_layout.push("Super(1)".to_string());
        block_layout.push("GroupDesc(1)".to_string());
        block_layout.push("DATA Map(1)".to_string());
        block_layout.push("Inode Map(1)".to_string());
        block_layout.push(format!("Inode Table({})", self.super_block.s_inodes_count as usize
            / (self.block_size() / size_of::<Ext2INode>())));
        block_layout.push("DATA(*)".to_string());
        println!("| {} |", block_layout.join(" | "));
        info!("For inode bitmap, see @ {:x}", self.get_group_desc().bg_inode_bitmap as usize * self.block_size());
        info!("For  data bitmap, see @ {:x}", self.get_group_desc().bg_block_bitmap as usize * self.block_size());
    }

    /// Calculate block number and offset in a block for inode
    fn fetch_inode_block_offset(&self, ino: usize) -> Result<(usize, usize)> {
        // should ino minus 1?
        let inodes_per_block = self.block_size() / EXT2_INODE_SIZE;
        // assert only one group
        // let block_group = (ino - 1) / inodes_per_block;
        let ino = if ino <= 1 { ino } else { ino - 1 };
        let offset = (ino % inodes_per_block) * EXT2_INODE_SIZE;
        let block_number = ino / inodes_per_block + self.get_group_desc().bg_inode_table as usize;
        // prv!(ino, block_number, offset / EXT2_INODE_SIZE);
        Ok((block_number, offset))
    }

    /// Read inode struct according to ino number
    pub fn get_inode(&mut self, ino: usize) -> Result<Ext2INode> {
        let (block_number, offset) = self.fetch_inode_block_offset(ino)?;
        debug!("get_inode: inode {} at block {} offset {:x}, disk offset is {:x}",
            ino, block_number, offset, block_number * self.block_size());
        let mut buf = self.create_block_vec();
        self.seek_block(block_number)?;
        self.read_block(&mut buf)?;
        Ok(unsafe { deserialize_row(&buf[offset..]) })
    }

    /// Write inode struct according to ino number
    pub fn set_inode(&mut self, ino: usize, inode: &Ext2INode) -> Result<()> {
        let (block_number, offset) = self.fetch_inode_block_offset(ino)?;
        let mut buf = self.create_block_vec();
        self.seek_block(block_number)?;
        self.read_block(&mut buf)?;
        self.seek_block(block_number)?;
        buf[offset..offset + size_of::<Ext2INode>()]
            .copy_from_slice(unsafe { serialize_row(inode) });
        self.write_block(&buf)?;
        Ok(())
    }

    /// Read one data block and return one Vec<u8>
    pub fn get_data_block(&mut self, block: usize) -> Result<Vec<u8>> {
        self.seek_block(block)?;
        let mut buf = self.create_block_vec();
        self.read_block(&mut buf)?;
        Ok(buf)
    }

    /// Read one data block to mutable slice inplace
    pub fn read_data_block(&mut self, block: usize, buf: &mut [u8]) -> Result<()> {
        self.seek_block(block)?;
        self.read_block(buf)?;
        Ok(())
    }

    /// Write one data block from slice inplace
    pub fn write_data_block(&mut self, block: usize, buf: &[u8]) -> Result<()> {
        self.seek_block(block)?;
        assert!(buf.len() <= self.block_size(), "support sz <= block");
        if buf.len() % self.block_size() == 0 {
            self.write_block(buf)?;
        } else {
            debug!("write part of one block, read and update; source buf:");
            show_hex_debug(buf, 16);
            let mut block_data = self.create_block_vec();
            self.read_data_block(block, &mut block_data)?;
            block_data[..buf.len()].copy_from_slice(buf);
            self.write_data_block(block, &mut block_data)?;
        }
        Ok(())
    }

    /// Read all directory entries in one block
    pub fn get_block_dir_entries(&mut self, block: usize) -> Result<Vec<Ext2DirEntry>> {
        if block == 0 { return Ok(vec![]); }
        let data_block = self.get_data_block(block)?;
        let mut p = 0;
        let mut dirs = vec![];
        while p <= data_block.len() {
            let dir: Ext2DirEntry = unsafe { deserialize_row(&data_block[p..]) };
            if dir.inode == 0 || dir.inode >= self.super_block.s_inodes_count || dir.rec_len == 0 {
                break;
            }
            debug!("[p {:x}] name_len = {}, rec_len = {}", p, dir.name_len, dir.rec_len);
            p += dir.rec_len as usize;
            debug!("next p: {:x}; dir: {}", p, dir.to_string());
            dirs.push(dir);
        }
        if !dirs.is_empty() { debug!("last dir entry: {} {:?}", dirs.last().unwrap().to_string(), dirs.last().unwrap()); }
        Ok(dirs)
    }

    /// Read all directory entries by ino
    pub fn get_dir_entries(&mut self, ino: usize) -> Result<Vec<Ext2DirEntry>> {
        let inode = self.get_inode(ino)?;
        if inode.i_mode as usize >> 12 != Ext2FileType::Directory.into() {
            return Err(anyhow!("ino {} is not a directory!", ino));
        }
        prv!(inode);
        // TODO: walk all blocks, including indirect blocks
        // let offset = offset as usize;
        // let size = size as usize;
        // let sz = self.block_size();
        // let ino = RFS::<T>::shift_ino(ino);
        //
        // let mut blocks: Vec<usize> = vec![];
        //
        // rep!(reply, self.walk_blocks_inode(ino, offset / self.block_size(), &mut |block, index| {
        //     debug!("walk to block {} index {}", block, index);
        //     blocks.push(block);
        //     Ok(index * sz < size)
        // }));

        // TODO: layer 1-3 directory entries supporting
        Ok(inode.i_block.iter().take(12)
            .map(|b| match self.get_block_dir_entries(*b as usize) {
                Ok(e) => e,
                Err(_) => vec![]
            }).into_iter()
            .filter(|x| !x.is_empty()).flatten().collect())
    }

    /// Block index layer threshold
    pub fn threshold(&self, l: usize) -> usize {
        let layer = self.block_size() / 4;
        match l {
            0 => 12,
            1 => 12 + layer,
            2 => 12 + layer + layer * layer,
            3 => 11 + layer + layer * 2 + layer * layer,
            _ => panic!("Walk layer out of range")
        }
    }

    #[allow(dead_code)]
    pub fn threshold_diff(&self, l: usize) -> usize {
        let layer = self.block_size() / 4;
        match l {
            0 => 12,
            1 => layer,
            2 => layer * layer,
            3 => layer * layer * layer,
            _ => panic!("Walk layer out of range")
        }
    }

    /// Walk on *ONE* Layer
    #[allow(dead_code)]
    pub fn walk_blocks<const L: usize, F>(&mut self, start_block: usize, block_index: usize, s: usize, mut f: &mut F) -> Result<bool>
        where F: FnMut(usize, usize) -> Result<bool> {
        debug!("walk_blocks<{}>(start_block={}, block_index={})", L, start_block, block_index);
        if start_block == 0 {
            debug!("start_block is zero!");
            return Ok(false);
        }
        // m = log2(block_size / 4) = log2(layer), x / a == x >> m
        let m = self.super_block.s_log_block_size as usize + 10 - 2;
        let layer_size = self.block_size() / 4;
        // let layer_size_mask = (layer_size * 4) - 1;
        let mut data_block = self.create_block_vec();
        let mut buf_u32 = [0 as u8; 4];
        self.read_data_block(start_block, &mut data_block)?;
        // for i in block_index..(self.threshold_diff(L) + target_offset) {
        // for i in block_index..(block_index + self.threshold_diff(L)) {
        assert_eq!(self.threshold_diff(L) / (1 << (m * (s - 1))), layer_size);
        // let entry_index_start = (block_index - 12) >> ((s - 1) * m);
        let entry_index_start = self.threshold(L - 1);
        for i in range_step(entry_index_start, self.threshold(L + 1), 1 << (m * (s - 1))) {
            // for i in entry_index_start..((entry_index_start + layer_size) % layer_size) {
            // let o = ((i - self.threshold(L - 1)) >> (2 * (L - 1))) & layer_size_mask;
            // let x = i - 12;
            // let o = ((x << 2) >> ((s - 1) * m)) & layer_size_mask;
            // prv!(i, m, o);
            let o = i * 4;
            buf_u32.copy_from_slice(&data_block[o..o + 4]);
            let block = u32::from_be_bytes(buf_u32.clone()) as usize;
            // debug!("buf_u32: {:x?}, block: {:x}", buf_u32, block);
            if L != 1 {
                if L == 3 {
                    // if !self.walk_blocks::<2, F>(block, i, s + 1, &mut f)? {
                    if !self.walk_blocks::<2, F>(block, (i >> ((s - 1) * m)) + 12, s + 1, &mut f)? {
                        debug!("quit <2> on i={}", i);
                        return Ok(false);
                    };
                }
                if L == 2 {
                    // if !self.walk_blocks::<1, F>(block, i, s + 1, &mut f)? {
                    if !self.walk_blocks::<1, F>(block, (i >> ((s - 1) * m)) + 12, s + 1, &mut f)? {
                        debug!("quit <1> on i={}", i);
                        debug!("thresholds: 0={} 1={} 2={} 3={}", self.threshold(0),
                            self.threshold(1), self.threshold(2), self.threshold(3));
                        return Ok(false);
                    };
                }
            } else {
                debug!("call f(block={}, index={})", block, i);
                let r = f(block, i)?;
                if !r { return Ok(r); }
            }
        }
        Ok(true)
    }

    /// Walk for ino
    #[allow(dead_code)]
    pub fn walk_blocks_inode<F>(&mut self, ino: usize, block_index: usize, f: &mut F) -> Result<()>
        where F: FnMut(usize, usize) -> Result<bool> {
        let inode = self.get_inode(ino)?;
        macro_rules! visit_layer {
            ($l:expr) => {
                visit_layer_from!($l, self.threshold($l - 1));
            };
        }
        macro_rules! visit_layer_from {
            ($l:expr, $start:expr) => {
                if !self.walk_blocks::<$l, F>(inode.i_block[11 + $l] as usize, $start, 1, f)? { return Ok(()); };
            };
        }
        debug!("i_blocks[12, 13, 14] = {}, {}, {}", inode.i_block[12], inode.i_block[13], inode.i_block[14]);
        // if block_index < self.threshold(0) {
        for i in block_index..self.threshold(0) {
            if inode.i_block[i] == 0 || !f(inode.i_block[i] as usize, i)? { return Ok(()); }
        }
        // continue
        visit_layer!(1);
        visit_layer!(2);
        // panic!("L3");
        visit_layer!(3);
        // } else if block_index < self.threshold(1) {
        //     // debug!("START from layer 1");
        //     visit_layer_from!(1, block_index);
        //     visit_layer!(2);
        //     visit_layer!(3);
        // } else if block_index < self.threshold(2) {
        //     error!("START from layer 2");
        //     // visit_layer_from!(2, block_index);
        //     visit_layer!(2);
        //     visit_layer!(3);
        // } else if block_index < self.threshold(3) {
        //     error!("START from layer 3");
        //     // visit_layer_from!(3, block_index);
        //     visit_layer!(3);
        // } else {
        //     return Err(anyhow!("Too big block_index!"));
        // }
        Ok(())
    }

    pub fn visit_blocks_inode<F>(&mut self, ino: usize, block_index: usize, f: &mut F) -> Result<()>
        where F: FnMut(usize, usize) -> Result<(bool, bool)> {
        let mut inode = self.get_inode(ino)?;
        let mut inode_modified = false;
        macro_rules! save_inode_and_exit {
            ($modified:expr) => {
                if $modified { self.set_inode(ino, &inode)?; }
                return Ok(());
            };
            () => {
                save_inode_and_exit!(true);
            }
        }
        for i in block_index..self.threshold(0) {
            loop {
                let r = f(inode.i_block[i] as usize, i)?;
                if r.1 {
                    // reach data end, and need to allocate new block
                    let new_block = self.allocate_block()?;
                    inode.i_block[i] = new_block as u32;
                    inode_modified = true;
                } else {
                    if !r.0 { save_inode_and_exit!(inode_modified); }
                    break;
                }
            }
        }
        let layer_size = self.block_size() / 4;
        let mut layer_index = [usize::MAX; 3];
        let mut layer_modified = [false; 3];
        let mut layer_data = vec![self.create_block_vec(); 3];
        let mut buf_u32 = [0 as u8; 4];
        macro_rules! dump_index_table {
            ($l:expr) => {
                if layer_modified[$l] {
                    self.write_data_block(layer_index[$l], &layer_data[$l])?;
                    layer_modified[$l] = false;
                }
            };
        }
        // 12 -> L1
        for i in max(block_index, self.threshold(0))..self.threshold(1) {
            let block_number = inode.i_block[12] as usize;
            if layer_index[0] != block_number {
                dump_index_table!(0);
                self.read_data_block(block_number, &mut layer_data[0])?;
                layer_index[0] = block_number;
            }
            let offset = (i - self.threshold(0)) << 2;
            loop {
                let layer_slice = &mut layer_data[0][offset..offset + 4];
                buf_u32.copy_from_slice(layer_slice);
                let block = u32::from_be_bytes(buf_u32.clone()) as usize;
                let r = f(block, i)?;
                if r.1 {
                    let new_block = self.allocate_block()? as u32;
                    layer_slice.copy_from_slice(&new_block.to_be_bytes());
                    layer_modified[0] = false;
                } else {
                    if !r.0 { save_inode_and_exit!(layer_modified[0]); }
                    break;
                }
            }
        }
        dump_index_table!(0);
        // 13 -> L2
        for i in range_step(self.threshold(1), self.threshold(2), layer_size) {
            let block_number = inode.i_block[13] as usize;
            if layer_index[0] != block_number {
                dump_index_table!(0);
                self.read_data_block(block_number, &mut layer_data[0])?;
                layer_index[0] = block_number;
            }
            let offset = ((i - self.threshold(1)) << 2) / layer_size;
            buf_u32.copy_from_slice(&layer_data[0][offset..offset + 4]);
            let block = u32::from_be_bytes(buf_u32.clone()) as usize;

            for j in i..i + layer_size {
                if block_index > j { continue; }
                let block_number = block;
                if layer_index[1] != block_number {
                    dump_index_table!(1);
                    self.read_data_block(block_number, &mut layer_data[1])?;
                    layer_index[1] = block_number;
                }
                let offset = ((j - 12) % layer_size) << 2;
                buf_u32.copy_from_slice(&layer_data[1][offset..offset + 4]);
                let block = u32::from_be_bytes(buf_u32.clone()) as usize;
                let r = f(block, j)?;
                if !r.0 { return Ok(()); }
            }
        }
        dump_index_table!(0);
        dump_index_table!(1);
        // 14 -> L3
        // panic!("L3");
        // TODO: L3, bigger file will be not found
        debug!("L3 base block: {:x?}", inode.i_block);
        for i in range_step(self.threshold(2), self.threshold(3), layer_size * layer_size) {
            let block_number = inode.i_block[14] as usize;
            if layer_index[0] != block_number {
                self.read_data_block(block_number, &mut layer_data[0])?;
                layer_index[0] = block_number;
            }
            let offset = ((i - self.threshold(1)) << 2) / layer_size;
            buf_u32.copy_from_slice(&layer_data[0][offset..offset + 4]);
            let block = u32::from_be_bytes(buf_u32.clone()) as usize;

            for j in i..i + layer_size * layer_size {
                if block_index > j { continue; }
                let block_number = block;
                if layer_index[1] != block_number {
                    self.read_data_block(block_number, &mut layer_data[1])?;
                    layer_index[1] = block_number;
                }
                let offset = (((j - 12) % layer_size) / layer_size) << 2;
                buf_u32.copy_from_slice(&layer_data[1][offset..offset + 4]);
                let block = u32::from_be_bytes(buf_u32.clone()) as usize;

                for k in j..j + layer_size {
                    if block_index > k { continue; }
                    let block_number = block;
                    if layer_index[2] != block_number {
                        self.read_data_block(block_number, &mut layer_data[2])?;
                        layer_index[2] = block_number;
                    }
                    let offset = ((k - 12) % layer_size) << 2;
                    buf_u32.copy_from_slice(&layer_data[2][offset..offset + 4]);
                    let block = u32::from_be_bytes(buf_u32.clone()) as usize;

                    let r = f(block, k)?;
                    if !r.0 { return Ok(()); }
                }
            }
        }
        Ok(())
    }

    /// reserved for compatibility
    // pub fn shift_ino(ino: u64) -> usize {
    pub fn shift_ino(ino: usize) -> usize {
        // if ino == 1 { EXT2_ROOT_INO } else { ino as usize }
        // if ino == 1 { 0 } else { ino as usize }
        // (ino + 1) as usize
        // used for version 0
        ino as usize
    }

    pub fn bitmap_search(bitmap: &[u8], reserved: usize) -> Result<usize> {
        for (i, byte) in bitmap.iter().enumerate().skip(reserved) {
            let b = *byte;
            for j in 0..8 {
                if (b >> j) & 0x1 == 0 {
                    // found free bit, return
                    return Ok(i * 8 + j + 1);
                }
            }
        };
        Err(anyhow!("Bitmap full!"))
    }

    pub fn bitmap_set(bitmap: &mut [u8], index: usize) {
        debug!("setting bitmap for index {}", index);
        let index = if index == 0 { 0 } else { index - 1 };
        let b = bitmap[index / 8] | (1 << (index % 8));
        bitmap[index / 8] = b;
    }

    pub fn make_node(&mut self, parent: usize, name: &str,
                     mode: usize, node_type: Ext2FileType) -> Result<(usize, Ext2INode)> {
        let file_type: usize = node_type.clone().into();
        let mut inode_parent = self.get_inode(parent as usize)?;
        // search inode bitmap for free inode
        let ino_free = self.allocate_inode()?;

        // create entry and inode
        let mut entry = Ext2DirEntry::new(name, ino_free, file_type as u8);
        let mut inode = Ext2INode::default();
        entry.inode = ino_free as u32;
        debug!("entry use new ino {}", ino_free);

        let mut data_block_free = 0 as usize;
        match node_type {
            Ext2FileType::Directory | Ext2FileType::RegularFile => {
                debug!("finding new data block...");
                let block_free = self.allocate_block()?;
                data_block_free = block_free;
                debug!("found free block: {}", data_block_free);
            }
            _ => {}
        };

        inode.i_mode = (mode & 0xFFF) as u16 | (file_type << 12) as u16;
        // append to parent dir entry
        let mut last_block_i = usize::MAX;
        for (i, d) in inode_parent.i_block.iter().enumerate() {
            if *d != 0 { last_block_i = i; }
        }
        let block_size = self.block_size();
        let init_directory = |entry: &mut Ext2DirEntry, inode: &Ext2INode, data_block_free: usize|
                              -> Result<(Vec<u8>, Ext2INode)> {
            debug!("init_directory for ino {}", ino_free);
            let mut inode = inode.clone();
            inode.i_blocks = 1;
            inode.i_size = block_size as u32;
            debug!("inode.i_blocks = {}, inode.i_size = {}", inode.i_blocks, inode.i_size);
            let mut entries = vec![];
            debug!("set first data block...");
            inode.i_block[0] = data_block_free as u32;
            debug!("data block now: {:?}", inode.i_block[0]);
            let mut dir_this = entry.clone();
            dir_this.update_name(".");
            entries.push(dir_this);
            let dir_parent = Ext2DirEntry::new_dir("..", parent);
            entries.push(dir_parent);
            let lens = entries.iter().map(|e| e.rec_len as usize).collect::<Vec<_>>();
            let mut offset = 0;
            for l in &lens {
                offset += l;
            }
            // pad rec_len
            let mut entry_last = entries.last().unwrap().clone();
            offset -= entry_last.rec_len as usize;
            let entry_last_real_len = entry_last.rec_len;
            entry_last.rec_len = (block_size - offset) as u16;
            let entries_len = entries.len();
            entries[entries_len - 1] = entry_last;
            // let mut block_data = self.create_block_vec();
            let mut block_data = [0 as u8].repeat(block_size);
            offset = 0;
            for (i, entry) in entries.iter().enumerate() {
                debug!("write directory entry {} {:?}", entry.to_string(), entry);
                if i != entries_len - 1 {
                    debug!("write offset [{}..{}]", offset, offset + entry.rec_len as usize);
                    block_data[offset..offset + entry.rec_len as usize]
                        .copy_from_slice(&unsafe { serialize_row(entry) }[..entry.rec_len as usize]);
                    offset += entry.rec_len as usize;
                } else {
                    debug!("write offset [{}..{}]", offset, offset + entry_last_real_len as usize);
                    block_data[offset..offset + entry_last_real_len as usize]
                        .copy_from_slice(&unsafe { serialize_row(entry) }[..entry_last_real_len as usize]);
                }
            }
            // self.write_data_block(data_block_free, &block_data)
            Ok((block_data, inode))
        };
        if last_block_i == usize::MAX {
            if node_type == Ext2FileType::Directory {
                debug!("parent inode data block is empty, creating a block for this directory");
                let parent_data_block_free = self.allocate_block()?;
                if inode_parent.i_blocks == 0 && inode_parent.i_size == 0 && inode_parent.i_mode == 0 {
                    debug!("inode_parent is empty, use default value");
                    inode_parent = Ext2INode::default();
                    inode_parent.i_size = block_size as u32;
                    inode_parent.i_blocks = 1;
                    inode_parent.i_mode = (mode | (file_type << 12)) as u16;
                }
                let dir_entry_block_data = init_directory(&mut entry, &inode_parent, parent_data_block_free)?;
                inode_parent = dir_entry_block_data.1;
                debug!("after update, inode parent: {:?}", inode_parent);
                self.write_data_block(parent_data_block_free, &dir_entry_block_data.0)?;
                last_block_i = 0;
            } else {
                panic!("data block is empty");
            }
        }
        // TODO layer 1-3 support
        assert!(!(last_block_i == 12 || last_block_i == 13 || last_block_i == 14));
        // read parent dir
        let mut parent_enties = self.get_block_dir_entries(inode_parent.i_block[last_block_i] as usize)?;
        let mut entries_lengths: Vec<usize> = parent_enties.iter().map(|e| e.rec_len as usize).collect::<Vec<_>>();
        let mut offset_cnt = 0 as usize;
        let mut reset_last_rec_len = false;
        for (i, len) in entries_lengths.iter().enumerate() {
            if i != entries_lengths.len() - 1 {
                offset_cnt += len;
            } else {
                // last entry may have a large rec_len
                // calculate real size
                if *len as i64 - (8 + parent_enties[i].name_len) as i64 >= entry.rec_len as i64 {
                    reset_last_rec_len = true;
                    offset_cnt += parent_enties[i].name_len as usize + 8;
                } else {
                    offset_cnt += len;
                }
            }
        }
        prv!(entries_lengths, offset_cnt);
        if offset_cnt + entry.rec_len as usize >= self.block_size() {
            debug!("offset overflow! old last_block_i: {}, block: {}", last_block_i, inode_parent.i_block[last_block_i]);
            // append block index and load next block
            assert_ne!(last_block_i, 11);
            last_block_i += 1;
            let block_free = self.allocate_block()?;
            inode_parent.i_block[last_block_i] = block_free as u32;
            // reload parent_dir
            let parent_enties_2 = self.get_block_dir_entries(block_free)?;
            parent_enties = parent_enties_2;
            entries_lengths = parent_enties.iter().map(|e| e.rec_len as usize).collect();
            offset_cnt = 0;
            reset_last_rec_len = false;
            for len in entries_lengths { offset_cnt += len; }
        }
        debug!("parent inode blocks: {:x?}", inode_parent.i_block);
        debug!("write entry to buf, rec_len = {}", entry.rec_len);
        let mut data_block = self.create_block_vec();
        // self.read_block(&mut data_block)?;
        self.read_data_block(inode_parent.i_block[last_block_i] as usize, &mut data_block)?;
        debug!("original data_block:");
        show_hex_debug(&data_block[..0x50], 0x10);
        if reset_last_rec_len {
            debug!("write back modified parent entries");
            let parent_entries_tail = parent_enties.len() - 1;
            let mut parent_entries_last = parent_enties[parent_entries_tail].clone();
            debug!("parent_entries_last: {} {:?}", parent_entries_last.to_string(), parent_entries_last);
            let parent_entries_last_rec_len_old = parent_entries_last.rec_len as usize;
            let offset_start = self.block_size() - parent_entries_last_rec_len_old;
            parent_entries_last.rec_len = (up_align((parent_entries_last.name_len + 8) as usize, 4)) as u16;
            debug!("parent_entries_last updated: {} {:?}", parent_entries_last.to_string(), parent_entries_last);
            let parent_entries_last_data = unsafe { serialize_row(&parent_entries_last) };
            // data_block[offset_cnt - parent_entries_last_rec_len_old as usize..offset_cnt + (parent_entries_last.rec_len - parent_entries_last_rec_len_old) as usize]
            //     .copy_from_slice(&parent_entries_last_data[..parent_entries_last.rec_len as usize]);
            let offset_next = offset_start + parent_entries_last.rec_len as usize;
            debug!("data_block update: [{:x}..{:x}]", offset_start, offset_next);
            data_block[offset_start..offset_next]
                .copy_from_slice(&parent_entries_last_data[..parent_entries_last.rec_len as usize]);
            // offset_cnt = up_align(offset_cnt, 4);
            debug!("data_block after update:");
            show_hex_debug(&data_block[..0x50], 0x10);
            offset_cnt = offset_next;
        }
        let old_rec_len = entry.rec_len;
        let offset_next = offset_cnt + old_rec_len as usize;
        entry.rec_len = (self.block_size() - offset_cnt) as u16;
        debug!("new entry to write: {} {:?}", entry.to_string(), entry);
        let entry_data = unsafe { serialize_row(&entry) };
        debug!("update data_block for entry_data: [{:x}..{:x}]", offset_cnt, offset_next);
        data_block[offset_cnt..offset_next].copy_from_slice(&entry_data[..old_rec_len as usize]);
        debug!("data_block to write:");
        show_hex_debug(&data_block[..0x50], 0x10);
        debug!("write back buf block: {}", inode_parent.i_block[last_block_i]);
        self.write_data_block(inode_parent.i_block[last_block_i] as usize, &data_block)?;
        let attr = inode.to_attr(ino_free);
        debug!("file {} == {} created! attr: {:?}", name, entry.get_name(), attr);

        match node_type {
            Ext2FileType::Directory => {
                debug!("is directory, creating directory entries at block {}", data_block_free);
                debug!("set self size to one block...");
                let dir_entry_block_data = init_directory(&mut entry, &inode, data_block_free)?;
                inode = dir_entry_block_data.1;
                debug!("after update, inode: {:?}; ready to write block: {}", inode, data_block_free);
                self.write_data_block(data_block_free, &dir_entry_block_data.0)?;
            }
            Ext2FileType::RegularFile => {
                debug!("is regular file, first data at block {}", data_block_free);
            }
            _ => {}
        };


        debug!("write new inode: [{}] {:?}", ino_free, inode);
        self.set_inode(ino_free, &inode)?;
        debug!("write parent inode: [{}] {:?}", parent, inode_parent);
        self.set_inode(parent as usize, &inode_parent)?;
        Ok((ino_free, inode))
    }

    fn allocate_bitmap(&mut self, bitmap_block: usize, is_data: bool) -> Result<usize> {
        let bitmap = if is_data { &mut self.bitmap_data } else { &mut self.bitmap_inode };
        let reserved_blocks = 1 + 1 + 1 + 1 + 1 + self.super_block.s_inodes_count as usize / size_of::<Ext2INode>() + 1;
        let block_free = Self::bitmap_search(bitmap, if is_data {
            reserved_blocks
        } else { self.super_block.s_first_ino as usize + 1 })?;
        Self::bitmap_set(bitmap, block_free);
        // save bitmap
        let bitmap_clone: Vec<u8> = bitmap.clone();
        self.write_data_block(bitmap_block, &bitmap_clone)?;
        Ok(block_free)
    }

    pub fn allocate_block(&mut self) -> Result<usize> {
        let block = self.get_group_desc().bg_block_bitmap as usize;
        self.allocate_bitmap(block, true)
    }

    pub fn allocate_inode(&mut self) -> Result<usize> {
        let block = self.get_group_desc().bg_inode_bitmap as usize;
        self.allocate_bitmap(block, false)
    }

    pub fn rfs_init(&mut self, file: &str) -> Result<()> {
<<<<<<< HEAD
        self.driver.ddriver_open(file)?;
        // get and check size
        let mut buf = [0 as u8; 4];
        self.driver.ddriver_ioctl(IOC_REQ_DEVICE_SIZE, &mut buf)?;
        self.driver_info.consts.layout_size = u32::from_be_bytes(buf.clone());
        self.driver.ddriver_ioctl(IOC_REQ_DEVICE_IO_SZ, &mut buf)?;
        self.driver_info.consts.iounit_size = u32::from_be_bytes(buf.clone());
=======
        self.get_driver().ddriver_open(file)?;
        // get and check size
        let mut buf = [0 as u8; 4];
        self.get_driver().ddriver_ioctl(IOC_REQ_DEVICE_SIZE, &mut buf)?;
        self.driver_info.consts.layout_size = u32::from_le_bytes(buf.clone());
        info!("disk layout size: {}", self.driver_info.consts.layout_size);
        self.get_driver().ddriver_ioctl(IOC_REQ_DEVICE_IO_SZ, &mut buf)?;
        self.driver_info.consts.iounit_size = u32::from_le_bytes(buf.clone());
        info!("disk unit size: {}", self.driver_info.consts.iounit_size);
>>>>>>> d7ea5bc3
        debug!("size of super block struct is {}", size_of::<Ext2SuperBlock>());
        debug!("size of group desc struct is {}", size_of::<Ext2GroupDesc>());
        debug!("size of inode struct is {}", size_of::<Ext2INode>());

        // at lease 32 blocks
        info!("Disk {} has {} IO blocks.", file, self.driver_info.consts.disk_block_count());
        if self.disk_size() < 32 * 0x400 {
            return Err(anyhow!("Too small disk! disk size is 0x{:x}", self.disk_size()));
        }
        info!("disk info: {:?}", self.driver_info);
        // read super block
        let super_blk_count = size_of::<Ext2SuperBlock>() / self.disk_block_size();
        let disk_block_size = self.disk_block_size();
        info!("super block size {} disk block ({} bytes)", super_blk_count, super_blk_count * self.disk_block_size());
        let mut data_blocks_head = [0 as u8].repeat((disk_block_size * super_blk_count) as usize);
        self.read_disk_blocks(&mut data_blocks_head, super_blk_count)?;
        let mut super_block: Ext2SuperBlock = unsafe { deserialize_row(&data_blocks_head) };
        if !super_block.magic_matched() {
            // maybe there is one block reserved for boot,
            // read one block again
            self.read_disk_blocks(&mut data_blocks_head, super_blk_count)?;
            // data_blocks_head.reverse();
            super_block = unsafe { deserialize_row(&data_blocks_head) };
            if super_block.magic_matched() { self.filesystem_first_block = 1; }
        }
        let format = FORCE_FORMAT.read().unwrap().clone();
        if !super_block.magic_matched() || format {
            if !format { warn!("FileSystem not found! creating super block..."); } else { warn!("Will format disk!") }
            let mkfs = MKFS_FORMAT.read().unwrap().clone();
            if mkfs {
                // let's use mkfs.ext2
                debug!("close driver");
<<<<<<< HEAD
                self.driver.ddriver_close()?;
=======
                self.get_driver().ddriver_close()?;
>>>>>>> d7ea5bc3
                // create file
                let mut command = execute::command_args!("dd", format!("of={}", file), "if=/dev/zero",
                format!("bs={}", self.disk_block_size()),
                format!("count={}", self.disk_size() / self.disk_block_size()));
                command.stdout(Stdio::piped());
                let output = command.execute_output().unwrap();
                info!("{}", String::from_utf8(output.stdout).unwrap());
                // use version 0
                let mut command = execute::command_args!("mkfs.ext2", file, "-t", "ext2", "-r", "0");
                command.stdout(Stdio::piped());
                let output = command.execute_output().unwrap();
                info!("{}", String::from_utf8(output.stdout).unwrap());
                // reload disk driver
<<<<<<< HEAD
                self.driver.ddriver_open(&file)?;
=======
                self.get_driver().ddriver_open(&file)?;
>>>>>>> d7ea5bc3
                self.seek_block(0)?;
                self.read_disk_blocks(&mut data_blocks_head, super_blk_count)?;
                super_block = unsafe { deserialize_row(&data_blocks_head) };
                if !super_block.magic_matched() {
                    self.read_disk_blocks(&mut data_blocks_head, super_blk_count)?;
                    super_block = unsafe { deserialize_row(&data_blocks_head) };
                }
                if super_block.magic_matched() {
                    self.filesystem_first_block = 1;
                    info!("Disk driver reloaded.");
                } else {
                    return Err(anyhow!("Make filesystem failed!"));
                }
            } else {
                // use manual fs layout
                // reload disk driver
                self.seek_block(0)?;
                let default_layout_str = "
| BSIZE = 1024 B |
| Boot(1) | Super(1) | GroupDesc(1) | DATA Map(1) | Inode Map(1) | Inode Table(128) | DATA(*) |";
                debug!("loading fs.layout...");
                let path = Path::new("include/fs.layout");
                let mut layout_string = default_layout_str.to_string();
                if path.exists() {
                    let mut file = File::open(path).unwrap();
                    let mut data = vec![];
                    file.read_to_end(&mut data).unwrap();
                    layout_string = String::from_utf8(data).unwrap();
                } else {
                    warn!("fs.layout({}) not found! use default layout: {}", path.to_str().unwrap(), default_layout_str);
                }
                let lines = layout_string.lines();
                let mut layout = FsLayoutArgs::default();
                for line in lines {
                    if line.is_empty() || !line.starts_with("|") { continue; }
                    let line = line.to_lowercase();
                    if line.contains("bsize") {
                        let splits = line.split(" ").collect::<Vec<&str>>();
                        // debug!("split = {:?}", splits);
                        let n = splits[3];
                        // debug!("split n = {}", n);
                        layout.block_size = str::parse::<usize>(n).unwrap();
                        info!("block_size = {}", layout.block_size);
                    } else {
                        let splits = line.split("|")
                            .map(|x| x.trim())
                            .filter(|x| x.len() > 0)
                            .filter(|x| x.contains("("))
                            .collect::<Vec<&str>>();
                        debug!("splits: {:?}", splits);
                        let mut offset_block = 0;
                        for s in splits {
                            let v = if s.contains("*") {
                                0 as usize
                            } else {
                                str::parse::<usize>(&s[s.find("(").unwrap() + 1..s.len() - 1]).unwrap()
                            };
                            let name = &s[..s.find("(").unwrap()];
                            debug!("{} = {}", name, v);
                            match name {
                                "boot" => {
                                    layout.boot = true;
                                    offset_block += 1;
                                }
                                "super" => {
                                    layout.super_block = offset_block;
                                    offset_block += v;
                                }
                                "groupdesc" => {
                                    layout.group_desc = offset_block;
                                    offset_block += v;
                                }
                                "data map" => {
                                    layout.data_map = offset_block;
                                    offset_block += 1;
                                }
                                "inode map" => {
                                    layout.inode_map = offset_block;
                                    offset_block += 1;
                                }
                                "inode table" => {
                                    layout.inode_table = offset_block;
                                    layout.inode_count = v * (layout.block_size / size_of::<Ext2INode>());
                                    offset_block += v;
                                }
                                "data" => {}
                                _ => {
                                    warn!("unused layout option: {} = {}", name, v)
                                }
                            };
                        }
                        layout.block_count = self.disk_size() / layout.block_size;
                        info!("read fs.layout: {:#?}", layout);
                        super_block = Ext2SuperBlock::from(layout.clone());
                        let group = Ext2GroupDesc::from(layout.clone());
                        // apply settings, enable functions
                        self.filesystem_first_block = if layout.boot { 1 } else { 0 };
                        self.super_block.apply_from(&super_block);
                        self.group_desc_table.clear();
                        self.group_desc_table.push(group);
                        self.seek_block(0)?;
                        // clear disk
                        let block_data = self.create_block_vec();
                        // for i in 0..self.disk_size() / self.block_size() {
                        for i in 0..6 {
                            self.write_data_block(i, &block_data)?;
                        }
                        self.seek_block(0)?;
                        if layout.boot { self.seek_block(1)?; }
                        debug!("write super_block");
                        let mut block_data = self.create_block_vec();
                        block_data[..size_of::<Ext2SuperBlock>()].copy_from_slice(unsafe { serialize_row(&super_block) });
                        self.write_block(&block_data)?;

                        debug!("write group_desc");
                        self.seek_block(self.super_block.s_first_data_block as usize + self.filesystem_first_block)?;
                        let mut block_data = self.create_block_vec();
                        block_data[..size_of::<Ext2GroupDesc>()].copy_from_slice(unsafe { serialize_row(&self.group_desc_table[0]) });
                        self.write_block(&block_data)?;

                        let bg_block_bitmap = self.get_group_desc().bg_block_bitmap as usize;
                        debug!("block bitmap at {} block", bg_block_bitmap);
                        self.seek_block(bg_block_bitmap)?;
                        let bitmap_data_block = self.create_block_vec();
                        self.write_block(&bitmap_data_block)?;
                        self.bitmap_data.clear();
                        self.bitmap_data.extend_from_slice(&bitmap_data_block);

                        let bg_inode_bitmap = self.get_group_desc().bg_inode_bitmap as usize;
                        debug!("inode bitmap at {} block", bg_inode_bitmap);
                        self.seek_block(bg_inode_bitmap)?;
                        let bitmap_inode = self.create_block_vec();
                        self.write_block(&bitmap_inode)?;
                        self.bitmap_inode.clear();
                        self.bitmap_inode.extend_from_slice(&bitmap_inode);

                        // create root directory
                        // self.make_node(1, "..", 0o755, Ext2FileType::Directory)?;
                        // self.make_node(1, ".", 0o755, Ext2FileType::Directory)?;
                        self.make_node(1, ".", 0o755, Ext2FileType::Directory)?;
                        // self.make_node(EXT2_ROOT_INO, "lost+found", 0o755, Ext2FileType::Directory)?;
                    }
                }
            }
        } else {
            info!("FileSystem found!");
            debug!("fs: {:x?}", super_block);
        }
        self.super_block.apply_from(&super_block);
        // read block group desc table
        debug!("first start block: {}", self.super_block.s_first_data_block);
        self.seek_block(self.super_block.s_first_data_block as usize + self.filesystem_first_block)?;
        let mut data_block = self.create_block_vec();
        self.read_block(&mut data_block)?;
        // just assert there is only one group now
        let group: Ext2GroupDesc = unsafe { deserialize_row(&data_block) };
        // debug!("group desc data: {:x?}", data_block);
        debug!("group: {:x?}", group);
        self.group_desc_table.push(group);

        let bg_block_bitmap = self.get_group_desc().bg_block_bitmap as usize;
        debug!("block bitmap at {} block", bg_block_bitmap);
        self.seek_block(bg_block_bitmap)?;
        let mut bitmap_data_block = self.create_block_vec();
        // ino 1 and 2 reserved
        bitmap_data_block[0] = 0x3;
        self.read_block(&mut bitmap_data_block)?;
        debug!("block bit map: {:?}", &bitmap_data_block[..32]);
        self.bitmap_data.clear();
        self.bitmap_data.extend_from_slice(&bitmap_data_block);

        let bg_inode_bitmap = self.get_group_desc().bg_inode_bitmap as usize;
        debug!("inode bitmap at {} block", bg_inode_bitmap);
        self.seek_block(bg_inode_bitmap)?;
        let mut bitmap_inode = self.create_block_vec();
        self.read_block(&mut bitmap_inode)?;
        debug!("inode bit map: {:?}", &bitmap_inode[..32]);
        self.bitmap_inode.clear();
        self.bitmap_inode.extend_from_slice(&bitmap_inode);

        // load root dir
        self.root_dir = self.get_inode(EXT2_ROOT_INO)?;
        debug!("root dir inode: {:?}", self.root_dir);

        self.print_stats();
        debug!("Init done.");
        Ok(())
    }

    pub fn rfs_destroy(&mut self) -> Result<()> {
<<<<<<< HEAD
        self.driver.ddriver_close()
=======
        self.get_driver().ddriver_close()
>>>>>>> d7ea5bc3
    }

    pub fn rfs_lookup(&mut self, parent: usize, name: &str) -> Result<(usize, Ext2INode)> {
        let parent = RFS::<T>::shift_ino(parent);
        let entries = self.get_dir_entries(parent)?;
        for d in entries {
            debug!("dir entry [{}] {} type {}", d.inode, d.get_name(), d.file_type);
            if d.get_name() == name {
                return Ok((d.inode as usize, self.get_inode(d.inode as usize)?));
            }
        }
        Err(anyhow!("file not found"))
    }

    pub fn rfs_setattr(&mut self, ino: u64, mode: Option<u32>,
                       uid: Option<u32>, gid: Option<u32>, size: Option<u64>,
                       atime: Option<SystemTime>, mtime: Option<SystemTime>,
                       chgtime: Option<SystemTime>,
                       bkuptime: Option<SystemTime>, flags: Option<u32>) -> Result<Ext2INode> {
        let ino = RFS::<T>::shift_ino(ino as usize);
        let mut node = self.get_inode(ino)?;
        match mode {
            Some(v) => node.i_mode = v as u16,
            _ => {}
        };
        match uid {
            Some(v) => {
                node.i_uid = (v & 0xFF) as u16;
                node.i_uid_high = (v >> 16) as u16;
            }
            _ => {}
        };
        match gid {
            Some(v) => {
                node.i_gid = (v & 0xFF) as u16;
                node.i_gid_high = (v >> 16) as u16;
            }
            _ => {}
        };
        match size {
            Some(v) => {
                node.i_size = (v & 0xFFFF) as u32;
                node.i_size_high = (v >> 32) as u32;
            }
            _ => {}
        };
        match atime {
            Some(v) => node.i_atime = v.duration_since(UNIX_EPOCH).unwrap().as_secs() as u32,
            _ => {}
        };
        match mtime {
            Some(v) => node.i_mtime = v.duration_since(UNIX_EPOCH).unwrap().as_secs() as u32,
            _ => {}
        };
        match chgtime {
            Some(v) => node.i_ctime = v.duration_since(UNIX_EPOCH).unwrap().as_secs() as u32,
            _ => {}
        };
        match bkuptime {
            // not checked
            Some(v) => node.i_dtime = v.duration_since(UNIX_EPOCH).unwrap().as_secs() as u32,
            _ => {}
        };
        match flags {
            Some(v) => node.i_flags = v,
            _ => {}
        };
        self.set_inode(ino, &node)?;
        Ok(node)
    }

    pub fn rfs_read(&mut self, ino: u64, offset: i64, size: u32) -> Result<Vec<u8>> {
        debug!("#read: offset = {:x}, size = {:x}", offset, size);
        let mut offset = offset as usize;
        let size = size as usize;
        let sz = self.block_size();
        let ino = RFS::<T>::shift_ino(ino as usize);
        let mut blocks: Vec<usize> = vec![];
        let start_index = offset / self.block_size();
        assert_eq!(offset % self.block_size(), 0);

        let disk_size = self.disk_size();
        let mut last_index = 0 as usize;
        let mut last_block = 0 as usize;
        // rep!(reply, self.walk_blocks_inode(ino, start_index, &mut |block, index| {
        self.visit_blocks_inode(ino, start_index, &mut |block, index| {
            let will_continue = (index + 1) * sz - offset < size;
            blocks.push(block);
            debug!("read walk to block {} index {}, continue={}, offset now={}, size now = {}=={}",
                block, index, will_continue, (index+1) * sz, (index+1) * sz - offset, blocks.len() * sz);
            if block == 0 {
                debug!("zero block!");
                return Ok((will_continue, false));
            }
            if block * sz > disk_size {
                panic!("error block number {:x}!", block);
            }
            // Ok((index + 1 - start_index) * sz < size)
            if last_index != 0 && last_index + 1 != index {
                panic!("error index increase! index now: {}", index);
            }
            last_index = index;
            if last_block != 0 && last_block > block {
                error!("error block increase! block now: {}, last block: {}", block, last_block);
            }
            last_block = block;
            Ok((will_continue, false))
        })?;
        let mut data: Vec<u8> = [0 as u8].repeat(size);
        for (i, block) in blocks.iter().enumerate() {
            // if i * sz >= size { break; }
            let right = min((i + 1) * sz, size);
            self.read_data_block(*block, &mut data[(i * sz)..right])?;
            offset += right - (i * sz);
        }
        Ok(data)
    }

    pub fn rfs_write(&mut self, ino: u64, offset: i64, data: &[u8]) -> Result<u32> {
        let size = data.len() as usize;
        debug!("#write: offset = {:x}, size = {:x}", offset, size);
        let mut offset = offset as usize;
        let base = offset;
        let sz = self.block_size();
        let ino = RFS::<T>::shift_ino(ino as usize);
        let start_index = offset as usize / self.block_size();
        assert_eq!(offset % self.block_size(), 0);

        let mut blocks: Vec<usize> = vec![];

        let disk_size = self.disk_size();
        let mut last_index = 0 as usize;
        let mut last_block = 0 as usize;
        assert_eq!(0, offset % sz);
        // rep!(reply, self.walk_blocks_inode(ino, start_index, &mut |block, index| {
        self.visit_blocks_inode(ino, start_index, &mut |block, index| {
            let will_continue = (index + 1) * sz - offset < size;
            debug!("write walk to block {} index {}, continue={}, offset now={}, size now = {}, size total = {}",
                block, index, will_continue, (index+1) * sz, (index+1) * sz - offset, size);
            if block == 0 {
                debug!("zero block!");
                return Ok((will_continue, index * sz - offset < size));
            }
            blocks.push(block);
            if block * sz > disk_size {
                panic!("error block number {:x}!", block);
            }
            // Ok((index + 1 - start_index) * sz < size)
            if last_index != 0 && last_index + 1 != index {
                panic!("error index increase! index now: {}", index);
            }
            last_index = index;
            if last_block != 0 && last_block > block {
                error!("error block increase! block now: {}, last block: {}", block, last_block);
            }
            last_block = block;
            Ok((will_continue, false))
        })?;
        for (i, block) in blocks.iter().enumerate() {
            // if i * sz >= size { break; }
            let right = min((i + 1) * sz, size);
            self.write_data_block(*block, &data[(i * sz)..right])?;
            offset += right - (i * sz);
        }
        debug!("update file stats");
        let mut inode = self.get_inode(ino)?;
        let filesize = inode.i_size as i64 | ((inode.i_size_high as i64) << 32);
        if offset as i64 > filesize {
            // TODO: large file
            inode.i_size = offset as u32;
            inode.i_size_high = (offset >> 32) as u32;
            self.set_inode(ino, &inode)?;
        }
        let written = offset - base;
        debug!("#write: reply written = {}", written);
        Ok(written as u32)
    }

    pub fn rfs_readdir(&mut self, ino: u64, offset: i64) -> Result<Vec<Ext2DirEntry>> {
        let ino = RFS::<T>::shift_ino(ino as usize);
        let entries = self.get_dir_entries(ino)?.into_iter()
            .skip(offset as usize).collect::<Vec<Ext2DirEntry>>();
        Ok(entries)
    }
}<|MERGE_RESOLUTION|>--- conflicted
+++ resolved
@@ -29,13 +29,8 @@
 /// Data TTL, 1 second default
 const TTL: Duration = Duration::from_secs(1);
 
-<<<<<<< HEAD
-pub struct RFS {
-    pub driver: Box<dyn DiskDriver>,
-=======
 #[derive(Default, Clone)]
 pub struct RFSBase {
->>>>>>> d7ea5bc3
     pub driver_info: DiskInfo,
     pub super_block: Ext2SuperBlockMem,
     pub group_desc_table: Vec<Ext2GroupDesc>,
@@ -139,11 +134,7 @@
     fn read_disk_block(&mut self, buf: &mut [u8]) -> Result<()> {
         assert_eq!(buf.len(), self.disk_block_size());
         let sz = self.disk_block_size();
-<<<<<<< HEAD
-        self.driver.ddriver_read(buf, sz)?;
-=======
         self.get_driver().ddriver_read(buf, sz)?;
->>>>>>> d7ea5bc3
         Ok(())
     }
 
@@ -151,11 +142,7 @@
     fn write_disk_block(&mut self, buf: &[u8]) -> Result<()> {
         assert_eq!(buf.len(), self.disk_block_size());
         let sz = self.disk_block_size();
-<<<<<<< HEAD
-        self.driver.ddriver_write(buf, sz)?;
-=======
         self.get_driver().ddriver_write(buf, sz)?;
->>>>>>> d7ea5bc3
         Ok(())
     }
 
@@ -177,11 +164,7 @@
     fn seek_disk_block(&mut self, index: usize) -> Result<()> {
         let sz = self.disk_block_size();
         // info!("DISK seek to {:x}", index * sz);
-<<<<<<< HEAD
-        let _n = self.driver.ddriver_seek((index * sz) as i64, SeekType::Set)?;
-=======
         let _n = self.get_driver().ddriver_seek((index * sz) as i64, SeekType::Set)?;
->>>>>>> d7ea5bc3
         Ok(())
     }
 
@@ -889,15 +872,6 @@
     }
 
     pub fn rfs_init(&mut self, file: &str) -> Result<()> {
-<<<<<<< HEAD
-        self.driver.ddriver_open(file)?;
-        // get and check size
-        let mut buf = [0 as u8; 4];
-        self.driver.ddriver_ioctl(IOC_REQ_DEVICE_SIZE, &mut buf)?;
-        self.driver_info.consts.layout_size = u32::from_be_bytes(buf.clone());
-        self.driver.ddriver_ioctl(IOC_REQ_DEVICE_IO_SZ, &mut buf)?;
-        self.driver_info.consts.iounit_size = u32::from_be_bytes(buf.clone());
-=======
         self.get_driver().ddriver_open(file)?;
         // get and check size
         let mut buf = [0 as u8; 4];
@@ -907,7 +881,6 @@
         self.get_driver().ddriver_ioctl(IOC_REQ_DEVICE_IO_SZ, &mut buf)?;
         self.driver_info.consts.iounit_size = u32::from_le_bytes(buf.clone());
         info!("disk unit size: {}", self.driver_info.consts.iounit_size);
->>>>>>> d7ea5bc3
         debug!("size of super block struct is {}", size_of::<Ext2SuperBlock>());
         debug!("size of group desc struct is {}", size_of::<Ext2GroupDesc>());
         debug!("size of inode struct is {}", size_of::<Ext2INode>());
@@ -940,11 +913,7 @@
             if mkfs {
                 // let's use mkfs.ext2
                 debug!("close driver");
-<<<<<<< HEAD
-                self.driver.ddriver_close()?;
-=======
                 self.get_driver().ddriver_close()?;
->>>>>>> d7ea5bc3
                 // create file
                 let mut command = execute::command_args!("dd", format!("of={}", file), "if=/dev/zero",
                 format!("bs={}", self.disk_block_size()),
@@ -958,11 +927,7 @@
                 let output = command.execute_output().unwrap();
                 info!("{}", String::from_utf8(output.stdout).unwrap());
                 // reload disk driver
-<<<<<<< HEAD
-                self.driver.ddriver_open(&file)?;
-=======
                 self.get_driver().ddriver_open(&file)?;
->>>>>>> d7ea5bc3
                 self.seek_block(0)?;
                 self.read_disk_blocks(&mut data_blocks_head, super_blk_count)?;
                 super_block = unsafe { deserialize_row(&data_blocks_head) };
@@ -1153,11 +1118,7 @@
     }
 
     pub fn rfs_destroy(&mut self) -> Result<()> {
-<<<<<<< HEAD
-        self.driver.ddriver_close()
-=======
         self.get_driver().ddriver_close()
->>>>>>> d7ea5bc3
     }
 
     pub fn rfs_lookup(&mut self, parent: usize, name: &str) -> Result<(usize, Ext2INode)> {
